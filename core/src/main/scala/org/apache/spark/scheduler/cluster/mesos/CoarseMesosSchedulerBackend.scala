--- conflicted
+++ resolved
@@ -393,23 +393,14 @@
       slaveId: String,
       reason: String): Unit = {
     stateLock.synchronized {
-<<<<<<< HEAD
-      if (slaveIdsWithExecutors.contains(slaveId)) {
-        val slaveIdToTaskId = taskIdToSlaveId.inverse()
-        if (slaveIdToTaskId.containsKey(slaveId)) {
-          val taskId: Int = slaveIdToTaskId.get(slaveId)
-          taskIdToSlaveId.remove(taskId)
-          removeExecutor(sparkExecutorId(slaveId, taskId.toString), SlaveLost(reason))
-=======
       if (slaveIdsWithExecutors.contains(slaveId) && taskIdToSlaveId.contains(executorId)) {
         taskIdToSlaveId.remove(executorId)
-        removeExecutor(executorId, reason)
+        removeExecutor(executorId, SlaveLost(reason))
         val newCount = slaveIdsWithExecutors(slaveId) - 1
         if (newCount == 0) {
           slaveIdsWithExecutors.remove(slaveId)
         } else {
           slaveIdsWithExecutors(slaveId) = newCount
->>>>>>> fd0267f1
         }
       }
     }
